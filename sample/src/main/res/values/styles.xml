--- conflicted
+++ resolved
@@ -129,11 +129,7 @@
     </style>
 
     <style name="ComplexComposedChartLineChartStyle">
-<<<<<<< HEAD
-        <item name="line1spec">@style/ComplexComposedChartLine1Spec</item>
-=======
         <item name="line1Spec">@style/ComplexComposedChartLine1Spec</item>
->>>>>>> 315ade5d
     </style>
 
     <style name="ComplexComposedChartLine1Spec">
